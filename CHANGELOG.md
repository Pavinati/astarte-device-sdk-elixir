--- conflicted
+++ resolved
@@ -4,7 +4,6 @@
 The format is based on [Keep a Changelog](http://keepachangelog.com/en/1.0.0/)
 and this project adheres to [Semantic Versioning](http://semver.org/spec/v2.0.0.html).
 
-<<<<<<< HEAD
 ## Unreleased
 ### Added
 - Make the HTTP client follow redirects when interacting with Pairing API
@@ -16,7 +15,7 @@
 
 ### Fixed
 - Use a custom check for the hostname so that wildcard SSL certificates are supported.
-=======
+
 ## [0.11.4] - 2021-01-27
 ### Fixed
 - Lock gpb to 4.12.0 to fix exprotobuf compilation issue
@@ -24,7 +23,6 @@
 ## [0.11.3] - 2020-09-24
 
 ## [0.11.2] - 2020-08-31
->>>>>>> 95f2db7e
 
 ## [0.11.1] - 2020-05-18
 

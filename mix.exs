#
# This file is part of Astarte.
#
# Copyright 2018-2020 Ispirata Srl
#
# Licensed under the Apache License, Version 2.0 (the "License");
# you may not use this file except in compliance with the License.
# You may obtain a copy of the License at
#
#    http://www.apache.org/licenses/LICENSE-2.0
#
# Unless required by applicable law or agreed to in writing, software
# distributed under the License is distributed on an "AS IS" BASIS,
# WITHOUT WARRANTIES OR CONDITIONS OF ANY KIND, either express or implied.
# See the License for the specific language governing permissions and
# limitations under the License.
#

defmodule Astarte.Device.MixProject do
  use Mix.Project

  def project do
    [
      app: :astarte_device,
<<<<<<< HEAD
      version: "1.0.0-dev",
=======
      version: "0.11.1",
>>>>>>> 3a2aaed5
      elixir: "~> 1.8",
      start_permanent: Mix.env() == :prod,
      test_coverage: [tool: ExCoveralls],
      preferred_cli_env: [
        coveralls: :test,
        "coveralls.detail": :test,
        "coveralls.post": :test,
        "coveralls.html": :test
      ],
      deps: deps(),
      package: package(),
      elixirc_paths: elixirc_paths(Mix.env()),
      dialyzer_ignored_warnings: dialyzer_ignored_warnings()
    ]
  end

  # Run "mix help compile.app" to learn about applications.
  def application do
    [
      mod: {Astarte.Device.Application, []},
      extra_applications: [:logger]
    ]
  end

  # Run "mix help deps" to learn about dependencies.
  defp deps do
    [
<<<<<<< HEAD
      {:astarte_core, github: "astarte-platform/astarte_core"},
=======
      {:astarte_core, "~> 0.11.1"},
>>>>>>> 3a2aaed5
      {:certifi, "~> 2.5"},
      {:hackney, "~> 1.15"},
      {:jason, "~> 1.1"},
      {:tesla, "~> 1.2"},
      {:tortoise, "~> 0.9"},
      {:x509, "~> 0.5"},
      {:excoveralls, "~> 0.11.1", only: :test},
      {:ex_doc, ">= 0.0.0", only: :dev, runtime: false},
      {:mox, "~> 0.5", only: :test},
      {:dialyzex, "~> 1.2.0", only: :dev}
    ]
  end

  defp elixirc_paths(:test), do: ["test/support", "lib"]
  defp elixirc_paths(_), do: ["lib"]

  defp dialyzer_ignored_warnings do
    [
      {:warn_matching, {'lib/astarte_device/handler.ex', 82},
       {:pattern_match, ['pattern {\'error\', __@7}', '{\'ok\',\'nil\'}']}},
      # Remove when this https://github.com/gausby/tortoise/pull/110 gets merged
      {:warn_matching, {'lib/astarte_device/impl.ex', :_},
       {:pattern_match,
        [
          'pattern {\'ok\', _pid@1}',
          '{\'error\',\'invalid_args\' | \'invalid_certificate\' | \'invalid_private_key\'}'
        ]}}
    ]
  end

  defp package do
    [
      description: "Astarte Elixir device SDK",
      maintainers: ["Riccardo Binetti"],
      licenses: ["Apache-2.0"],
      links: %{
        "GitHub" => "https://github.com/astarte-platform/astarte-device-sdk-elixir",
        "Documentation" => "http://hexdocs.pm/astarte_device"
      }
    ]
  end
end<|MERGE_RESOLUTION|>--- conflicted
+++ resolved
@@ -22,11 +22,7 @@
   def project do
     [
       app: :astarte_device,
-<<<<<<< HEAD
       version: "1.0.0-dev",
-=======
-      version: "0.11.1",
->>>>>>> 3a2aaed5
       elixir: "~> 1.8",
       start_permanent: Mix.env() == :prod,
       test_coverage: [tool: ExCoveralls],
@@ -54,11 +50,7 @@
   # Run "mix help deps" to learn about dependencies.
   defp deps do
     [
-<<<<<<< HEAD
       {:astarte_core, github: "astarte-platform/astarte_core"},
-=======
-      {:astarte_core, "~> 0.11.1"},
->>>>>>> 3a2aaed5
       {:certifi, "~> 2.5"},
       {:hackney, "~> 1.15"},
       {:jason, "~> 1.1"},
